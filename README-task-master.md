# Task Master

### by [@eyaltoledano](https://x.com/eyaltoledano)

A task management system for AI-driven development with Claude, designed to work seamlessly with Cursor AI.

## Requirements

- Node.js 14.0.0 or higher
- Anthropic API key (Claude API)
- Anthropic SDK version 0.39.0 or higher
- OpenAI SDK (for Perplexity API integration, optional)

## Configuration

The script can be configured through environment variables in a `.env` file at the root of the project:

### Required Configuration

- `ANTHROPIC_API_KEY`: Your Anthropic API key for Claude

### Optional Configuration

- `MODEL`: Specify which Claude model to use (default: "claude-3-7-sonnet-20250219")
- `MAX_TOKENS`: Maximum tokens for model responses (default: 4000)
- `TEMPERATURE`: Temperature for model responses (default: 0.7)
- `PERPLEXITY_API_KEY`: Your Perplexity API key for research-backed subtask generation
- `PERPLEXITY_MODEL`: Specify which Perplexity model to use (default: "sonar-medium-online")
- `DEBUG`: Enable debug logging (default: false)
- `LOG_LEVEL`: Log level - debug, info, warn, error (default: info)
- `DEFAULT_SUBTASKS`: Default number of subtasks when expanding (default: 3)
- `DEFAULT_PRIORITY`: Default priority for generated tasks (default: medium)
- `PROJECT_NAME`: Override default project name in tasks.json
- `PROJECT_VERSION`: Override default version in tasks.json

## Installation

```bash
# Install globally
npm install -g task-master-ai

# OR install locally within your project
npm install task-master-ai
```

### Initialize a new project

```bash
# If installed globally
task-master init

# If installed locally
npx task-master-init
```

This will prompt you for project details and set up a new project with the necessary files and structure.

### Important Notes

1. This package uses ES modules. Your package.json should include `"type": "module"`.
2. The Anthropic SDK version should be 0.39.0 or higher.

## Quick Start with Global Commands

After installing the package globally, you can use these CLI commands from any directory:

```bash
# Initialize a new project
task-master init

# Parse a PRD and generate tasks
task-master parse-prd your-prd.txt

# List all tasks
task-master list

# Show the next task to work on
task-master next

# Generate task files
task-master generate
```

## Troubleshooting

### If `task-master init` doesn't respond:

Try running it with Node directly:

```bash
node node_modules/claude-task-master/scripts/init.js
```

Or clone the repository and run:

```bash
git clone https://github.com/eyaltoledano/claude-task-master.git
cd claude-task-master
node scripts/init.js
```

## Task Structure

Tasks in tasks.json have the following structure:

- `id`: Unique identifier for the task (Example: `1`)
- `title`: Brief, descriptive title of the task (Example: `"Initialize Repo"`)
- `description`: Concise description of what the task involves (Example: `"Create a new repository, set up initial structure."`)
- `status`: Current state of the task (Example: `"pending"`, `"done"`, `"deferred"`)
- `dependencies`: IDs of tasks that must be completed before this task (Example: `[1, 2]`)
  - Dependencies are displayed with status indicators (✅ for completed, ⏱️ for pending)
  - This helps quickly identify which prerequisite tasks are blocking work
- `priority`: Importance level of the task (Example: `"high"`, `"medium"`, `"low"`)
- `details`: In-depth implementation instructions (Example: `"Use GitHub client ID/secret, handle callback, set session token."`)
- `testStrategy`: Verification approach (Example: `"Deploy and call endpoint to confirm 'Hello World' response."`)
- `subtasks`: List of smaller, more specific tasks that make up the main task (Example: `[{"id": 1, "title": "Configure OAuth", ...}]`)

## Integrating with Cursor AI

Claude Task Master is designed to work seamlessly with [Cursor AI](https://www.cursor.so/), providing a structured workflow for AI-driven development.

### Setup with Cursor

1. After initializing your project, open it in Cursor
2. The `.cursor/rules/dev_workflow.mdc` file is automatically loaded by Cursor, providing the AI with knowledge about the task management system
3. Place your PRD document in the `scripts/` directory (e.g., `scripts/prd.txt`)
4. Open Cursor's AI chat and switch to Agent mode

### Setting up MCP in Cursor

To enable enhanced task management capabilities directly within Cursor using the Model Control Protocol (MCP):

1. Go to Cursor settings
2. Navigate to the MCP section
3. Click on "Add New MCP Server"
4. Configure with the following details:
   - Name: "Task Master"
   - Type: "Command"
<<<<<<< HEAD
   - Command: "npx -y task-master-mcp"
=======
   - Command: "npx -y --package task-master-ai task-master-mcp"
>>>>>>> a8b055f0
5. Save the settings

Once configured, you can interact with Task Master's task management commands directly through Cursor's interface, providing a more integrated experience.

### Initial Task Generation

In Cursor's AI chat, instruct the agent to generate tasks from your PRD:

```
Please use the task-master parse-prd command to generate tasks from my PRD. The PRD is located at scripts/prd.txt.
```

The agent will execute:

```bash
task-master parse-prd scripts/prd.txt
```

This will:

- Parse your PRD document
- Generate a structured `tasks.json` file with tasks, dependencies, priorities, and test strategies
- The agent will understand this process due to the Cursor rules

### Generate Individual Task Files

Next, ask the agent to generate individual task files:

```
Please generate individual task files from tasks.json
```

The agent will execute:

```bash
task-master generate
```

This creates individual task files in the `tasks/` directory (e.g., `task_001.txt`, `task_002.txt`), making it easier to reference specific tasks.

## AI-Driven Development Workflow

The Cursor agent is pre-configured (via the rules file) to follow this workflow:

### 1. Task Discovery and Selection

Ask the agent to list available tasks:

```
What tasks are available to work on next?
```

The agent will:

- Run `task-master list` to see all tasks
- Run `task-master next` to determine the next task to work on
- Analyze dependencies to determine which tasks are ready to be worked on
- Prioritize tasks based on priority level and ID order
- Suggest the next task(s) to implement

### 2. Task Implementation

When implementing a task, the agent will:

- Reference the task's details section for implementation specifics
- Consider dependencies on previous tasks
- Follow the project's coding standards
- Create appropriate tests based on the task's testStrategy

You can ask:

```
Let's implement task 3. What does it involve?
```

### 3. Task Verification

Before marking a task as complete, verify it according to:

- The task's specified testStrategy
- Any automated tests in the codebase
- Manual verification if required

### 4. Task Completion

When a task is completed, tell the agent:

```
Task 3 is now complete. Please update its status.
```

The agent will execute:

```bash
task-master set-status --id=3 --status=done
```

### 5. Handling Implementation Drift

If during implementation, you discover that:

- The current approach differs significantly from what was planned
- Future tasks need to be modified due to current implementation choices
- New dependencies or requirements have emerged

Tell the agent:

```
We've changed our approach. We're now using Express instead of Fastify. Please update all future tasks to reflect this change.
```

The agent will execute:

```bash
task-master update --from=4 --prompt="Now we are using Express instead of Fastify."
```

This will rewrite or re-scope subsequent tasks in tasks.json while preserving completed work.

### 6. Breaking Down Complex Tasks

For complex tasks that need more granularity:

```
Task 5 seems complex. Can you break it down into subtasks?
```

The agent will execute:

```bash
task-master expand --id=5 --num=3
```

You can provide additional context:

```
Please break down task 5 with a focus on security considerations.
```

The agent will execute:

```bash
task-master expand --id=5 --prompt="Focus on security aspects"
```

You can also expand all pending tasks:

```
Please break down all pending tasks into subtasks.
```

The agent will execute:

```bash
task-master expand --all
```

For research-backed subtask generation using Perplexity AI:

```
Please break down task 5 using research-backed generation.
```

The agent will execute:

```bash
task-master expand --id=5 --research
```

## Command Reference

Here's a comprehensive reference of all available commands:

### Parse PRD

```bash
# Parse a PRD file and generate tasks
task-master parse-prd <prd-file.txt>

# Limit the number of tasks generated
task-master parse-prd <prd-file.txt> --num-tasks=10
```

### List Tasks

```bash
# List all tasks
task-master list

# List tasks with a specific status
task-master list --status=<status>

# List tasks with subtasks
task-master list --with-subtasks

# List tasks with a specific status and include subtasks
task-master list --status=<status> --with-subtasks
```

### Show Next Task

```bash
# Show the next task to work on based on dependencies and status
task-master next
```

### Show Specific Task

```bash
# Show details of a specific task
task-master show <id>
# or
task-master show --id=<id>

# View a specific subtask (e.g., subtask 2 of task 1)
task-master show 1.2
```

### Update Tasks

```bash
# Update tasks from a specific ID and provide context
task-master update --from=<id> --prompt="<prompt>"
```

### Generate Task Files

```bash
# Generate individual task files from tasks.json
task-master generate
```

### Set Task Status

```bash
# Set status of a single task
task-master set-status --id=<id> --status=<status>

# Set status for multiple tasks
task-master set-status --id=1,2,3 --status=<status>

# Set status for subtasks
task-master set-status --id=1.1,1.2 --status=<status>
```

When marking a task as "done", all of its subtasks will automatically be marked as "done" as well.

### Expand Tasks

```bash
# Expand a specific task with subtasks
task-master expand --id=<id> --num=<number>

# Expand with additional context
task-master expand --id=<id> --prompt="<context>"

# Expand all pending tasks
task-master expand --all

# Force regeneration of subtasks for tasks that already have them
task-master expand --all --force

# Research-backed subtask generation for a specific task
task-master expand --id=<id> --research

# Research-backed generation for all tasks
task-master expand --all --research
```

### Clear Subtasks

```bash
# Clear subtasks from a specific task
task-master clear-subtasks --id=<id>

# Clear subtasks from multiple tasks
task-master clear-subtasks --id=1,2,3

# Clear subtasks from all tasks
task-master clear-subtasks --all
```

### Analyze Task Complexity

```bash
# Analyze complexity of all tasks
task-master analyze-complexity

# Save report to a custom location
task-master analyze-complexity --output=my-report.json

# Use a specific LLM model
task-master analyze-complexity --model=claude-3-opus-20240229

# Set a custom complexity threshold (1-10)
task-master analyze-complexity --threshold=6

# Use an alternative tasks file
task-master analyze-complexity --file=custom-tasks.json

# Use Perplexity AI for research-backed complexity analysis
task-master analyze-complexity --research
```

### View Complexity Report

```bash
# Display the task complexity analysis report
task-master complexity-report

# View a report at a custom location
task-master complexity-report --file=my-report.json
```

### Managing Task Dependencies

```bash
# Add a dependency to a task
task-master add-dependency --id=<id> --depends-on=<id>

# Remove a dependency from a task
task-master remove-dependency --id=<id> --depends-on=<id>

# Validate dependencies without fixing them
task-master validate-dependencies

# Find and fix invalid dependencies automatically
task-master fix-dependencies
```

### Add a New Task

```bash
# Add a new task using AI
task-master add-task --prompt="Description of the new task"

# Add a task with dependencies
task-master add-task --prompt="Description" --dependencies=1,2,3

# Add a task with priority
task-master add-task --prompt="Description" --priority=high
```

## Feature Details

### Analyzing Task Complexity

The `analyze-complexity` command:

- Analyzes each task using AI to assess its complexity on a scale of 1-10
- Recommends optimal number of subtasks based on configured DEFAULT_SUBTASKS
- Generates tailored prompts for expanding each task
- Creates a comprehensive JSON report with ready-to-use commands
- Saves the report to scripts/task-complexity-report.json by default

The generated report contains:

- Complexity analysis for each task (scored 1-10)
- Recommended number of subtasks based on complexity
- AI-generated expansion prompts customized for each task
- Ready-to-run expansion commands directly within each task analysis

### Viewing Complexity Report

The `complexity-report` command:

- Displays a formatted, easy-to-read version of the complexity analysis report
- Shows tasks organized by complexity score (highest to lowest)
- Provides complexity distribution statistics (low, medium, high)
- Highlights tasks recommended for expansion based on threshold score
- Includes ready-to-use expansion commands for each complex task
- If no report exists, offers to generate one on the spot

### Smart Task Expansion

The `expand` command automatically checks for and uses the complexity report:

When a complexity report exists:

- Tasks are automatically expanded using the recommended subtask count and prompts
- When expanding all tasks, they're processed in order of complexity (highest first)
- Research-backed generation is preserved from the complexity analysis
- You can still override recommendations with explicit command-line options

Example workflow:

```bash
# Generate the complexity analysis report with research capabilities
task-master analyze-complexity --research

# Review the report in a readable format
task-master complexity-report

# Expand tasks using the optimized recommendations
task-master expand --id=8
# or expand all tasks
task-master expand --all
```

### Finding the Next Task

The `next` command:

- Identifies tasks that are pending/in-progress and have all dependencies satisfied
- Prioritizes tasks by priority level, dependency count, and task ID
- Displays comprehensive information about the selected task:
  - Basic task details (ID, title, priority, dependencies)
  - Implementation details
  - Subtasks (if they exist)
- Provides contextual suggested actions:
  - Command to mark the task as in-progress
  - Command to mark the task as done
  - Commands for working with subtasks

### Viewing Specific Task Details

The `show` command:

- Displays comprehensive details about a specific task or subtask
- Shows task status, priority, dependencies, and detailed implementation notes
- For parent tasks, displays all subtasks and their status
- For subtasks, shows parent task relationship
- Provides contextual action suggestions based on the task's state
- Works with both regular tasks and subtasks (using the format taskId.subtaskId)

## Best Practices for AI-Driven Development

1. **Start with a detailed PRD**: The more detailed your PRD, the better the generated tasks will be.

2. **Review generated tasks**: After parsing the PRD, review the tasks to ensure they make sense and have appropriate dependencies.

3. **Analyze task complexity**: Use the complexity analysis feature to identify which tasks should be broken down further.

4. **Follow the dependency chain**: Always respect task dependencies - the Cursor agent will help with this.

5. **Update as you go**: If your implementation diverges from the plan, use the update command to keep future tasks aligned with your current approach.

6. **Break down complex tasks**: Use the expand command to break down complex tasks into manageable subtasks.

7. **Regenerate task files**: After any updates to tasks.json, regenerate the task files to keep them in sync.

8. **Communicate context to the agent**: When asking the Cursor agent to help with a task, provide context about what you're trying to achieve.

9. **Validate dependencies**: Periodically run the validate-dependencies command to check for invalid or circular dependencies.

## Example Cursor AI Interactions

### Starting a new project

```
I've just initialized a new project with Claude Task Master. I have a PRD at scripts/prd.txt.
Can you help me parse it and set up the initial tasks?
```

### Working on tasks

```
What's the next task I should work on? Please consider dependencies and priorities.
```

### Implementing a specific task

```
I'd like to implement task 4. Can you help me understand what needs to be done and how to approach it?
```

### Managing subtasks

```
I need to regenerate the subtasks for task 3 with a different approach. Can you help me clear and regenerate them?
```

### Handling changes

```
We've decided to use MongoDB instead of PostgreSQL. Can you update all future tasks to reflect this change?
```

### Completing work

```
I've finished implementing the authentication system described in task 2. All tests are passing.
Please mark it as complete and tell me what I should work on next.
```

### Analyzing complexity

```
Can you analyze the complexity of our tasks to help me understand which ones need to be broken down further?
```

### Viewing complexity report

```
Can you show me the complexity report in a more readable format?
```<|MERGE_RESOLUTION|>--- conflicted
+++ resolved
@@ -136,11 +136,7 @@
 4. Configure with the following details:
    - Name: "Task Master"
    - Type: "Command"
-<<<<<<< HEAD
-   - Command: "npx -y task-master-mcp"
-=======
    - Command: "npx -y --package task-master-ai task-master-mcp"
->>>>>>> a8b055f0
 5. Save the settings
 
 Once configured, you can interact with Task Master's task management commands directly through Cursor's interface, providing a more integrated experience.
